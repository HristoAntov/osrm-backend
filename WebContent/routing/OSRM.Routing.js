--- conflicted
+++ resolved
@@ -1,200 +1,196 @@
-/*
-This program is free software; you can redistribute it and/or modify
-it under the terms of the GNU AFFERO General Public License as published by
-the Free Software Foundation; either version 3 of the License, or
-any later version.
-
-This program is distributed in the hope that it will be useful,
-but WITHOUT ANY WARRANTY; without even the implied warranty of
-MERCHANTABILITY or FITNESS FOR A PARTICULAR PURPOSE.  See the
-GNU General Public License for more details.
-
-You should have received a copy of the GNU Affero General Public License
-along with this program; if not, write to the Free Software
-Foundation, Inc., 59 Temple Place, Suite 330, Boston, MA  02111-1307  USA
-or see http://www.gnu.org/licenses/agpl.txt.
-*/
-
-// OSRM routing
-// [management of routing requests and processing of responses]
-
-// some variables
-OSRM.GLOBALS.route = null;
-OSRM.GLOBALS.markers = null;
-
-OSRM.GLOBALS.dragging = null;
-OSRM.GLOBALS.dragid = null;
-OSRM.GLOBALS.pending = false;
-
-
-OSRM.Routing = {
-		
-// init routing data structures
-init: function() {
-	OSRM.G.markers = new OSRM.Markers();	
-	OSRM.G.route = new OSRM.Route();
-	OSRM.G.response = { via_points:[] };
-},
-
-
-// -- JSONP processing -- 
-
-// process JSONP response of routing server
-timeoutRoute: function() {
-	OSRM.RoutingGeometry.showNA();
-	OSRM.RoutingNoNames.showNA();
-	OSRM.RoutingDescription.showNA( OSRM.loc("TIMED_OUT") );
-	OSRM.Routing._snapRoute();	
-},
-timeoutRoute_Dragging: function() {
-	OSRM.RoutingGeometry.showNA();
-	OSRM.RoutingDescription.showNA( OSRM.loc("TIMED_OUT") );
-},
-timeoutRoute_Reversed: function() {
-	OSRM.G.markers.reverseMarkers();
-	OSRM.Routing.timeoutRoute();
-},
-showRoute: function(response, parameters) {
-	if(!response)
-		return;
-	if(!parameters || parameters.keepAlternative == false)
-		OSRM.G.active_alternative = 0;
-	
-	OSRM.G.response = response;	// needed for printing & history routes!
-	if(response.status == 207) {
-		OSRM.RoutingGeometry.showNA();
-		OSRM.RoutingNoNames.showNA();
-		OSRM.RoutingDescription.showNA( OSRM.loc("NO_ROUTE_FOUND") );
-		OSRM.Routing._snapRoute();		
-	} else {
-		OSRM.RoutingAlternatives.prepare(OSRM.G.response);
-		OSRM.RoutingGeometry.show(OSRM.G.response);
-		OSRM.RoutingNoNames.show(OSRM.G.response);
-		OSRM.RoutingDescription.show(OSRM.G.response);
-		OSRM.Routing._snapRoute();
-	}
-	OSRM.Routing._updateHints(response);
-	if( parameters && parameters.recenter == true ) {		// allow recentering when the route is first shown
-		var bounds = new L.LatLngBounds( OSRM.G.route._current_route.getPositions() );
-		OSRM.G.map.setViewBoundsUI(bounds);
-	}
-},
-showRoute_Dragging: function(response) {
- 	if(!response)
- 		return;
- 	if( !OSRM.G.dragging )		// prevent simple routing when not dragging (required as there can be drag events after a dragstop event!)
- 		return;
-
-	OSRM.G.response = response;	// needed for history routes!
-	if( response.status == 207) {
-		OSRM.RoutingGeometry.showNA();
-		OSRM.RoutingDescription.showNA( OSRM.loc("YOUR_ROUTE_IS_BEING_COMPUTED") );
-	} else {
-		OSRM.RoutingGeometry.show(response);
-		OSRM.RoutingDescription.showSimple(response);
-	}
-	OSRM.Routing._updateHints(response);
-
-	if(OSRM.G.pending)
-		setTimeout(OSRM.Routing.draggingTimeout,1);		
-},
-showRoute_Redraw: function(response, parameters) {
-	if(!response)
-		return;
-	if(!parameters || parameters.keepAlternative == false)
-		OSRM.G.active_alternative = 0;	
-	
-	OSRM.G.response = response;	// not needed, even harmful as important information is not stored! ==> really ????
-	if(response.status != 207) {
-		OSRM.RoutingAlternatives.prepare(OSRM.G.response);
-		OSRM.RoutingGeometry.show(OSRM.G.response);
-		OSRM.RoutingNoNames.show(OSRM.G.response);		
-	}
-	OSRM.Routing._updateHints(response);
-},
-
-
-//-- main function --
-
-//generate server calls to query routes
-getRoute: function(parameters) {
-	
-	// if source or target are not set -> hide route
-	if( OSRM.G.markers.route.length < 2 ) {
-		OSRM.G.route.hideRoute();
-		return;
-	}
-	OSRM.JSONP.clear('dragging');
-	OSRM.JSONP.clear('redraw');
-	OSRM.JSONP.clear('route');
-<<<<<<< HEAD
-	OSRM.JSONP.call(OSRM.Routing._buildCall()+'&instructions=true', OSRM.Routing.showRoute, OSRM.Routing.timeoutRoute, OSRM.DEFAULTS.JSONP_TIMEOUT, 'route', parameters);
-=======
-	OSRM.JSONP.call(OSRM.Routing._buildCall()+'&instructions=true', OSRM.Routing.showRoute, OSRM.Routing.timeoutRoute, OSRM.DEFAULTS.JSONP_TIMEOUT, 'route',parameters);
->>>>>>> ba46d77d
-},
-getRoute_Reversed: function() {
-	if( OSRM.G.markers.route.length < 2 )
-		return;
-	
-	OSRM.JSONP.clear('dragging');
-	OSRM.JSONP.clear('redraw');
-	OSRM.JSONP.clear('route');
-	OSRM.JSONP.call(OSRM.Routing._buildCall()+'&instructions=true', OSRM.Routing.showRoute, OSRM.Routing.timeoutRoute_Reversed, OSRM.DEFAULTS.JSONP_TIMEOUT, 'route');	
-},
-getRoute_Redraw: function(parameters) {
-	if( OSRM.G.markers.route.length < 2 )
-		return;
-	
-	OSRM.JSONP.clear('dragging');
-	OSRM.JSONP.clear('redraw');
-	OSRM.JSONP.call(OSRM.Routing._buildCall()+'&instructions=true', OSRM.Routing.showRoute_Redraw, OSRM.Routing.timeoutRoute, OSRM.DEFAULTS.JSONP_TIMEOUT, 'redraw',parameters);
-},
-getRoute_Dragging: function() {
-	OSRM.G.pending = !OSRM.JSONP.call(OSRM.Routing._buildCall()+'&instructions=false', OSRM.Routing.showRoute_Dragging, OSRM.Routing.timeoutRoute_Dragging, OSRM.DEFAULTS.JSONP_TIMEOUT, 'dragging');;
-},
-draggingTimeout: function() {
-	OSRM.G.markers.route[OSRM.G.dragid].hint = null;
-	OSRM.Routing.getRoute_Dragging();
-},
-
-_buildCall: function() {
-	var source = OSRM.DEFAULTS.HOST_ROUTING_URL;
-	source += '?z=' + OSRM.G.map.getZoom() + '&output=json&jsonp=%jsonp';	
-	if(OSRM.G.markers.checksum)
-		source += '&checksum=' + OSRM.G.markers.checksum;
-	var markers = OSRM.G.markers.route;
-	for(var i=0,size=markers.length; i<size; i++) {
-		source += '&loc='  + markers[i].getLat().toFixed(6) + ',' + markers[i].getLng().toFixed(6);
-		if( markers[i].hint)
-			source += '&hint=' + markers[i].hint;
-	}
-	return source;
-},
-
-
-//-- helper functions --
-
-// update hints of all markers
-_updateHints: function(response) {
-	var hint_locations = response.hint_data.locations;
-	OSRM.G.markers.checksum = response.hint_data.checksum;
-	for(var i=0; i<hint_locations.length; i++)
-		OSRM.G.markers.route[i].hint = hint_locations[i];
-},
-
-// snap all markers to the received route
-_snapRoute: function() {
-	var markers = OSRM.G.markers.route;
-	var via_points = OSRM.G.response.via_points;
-	
- 	for(var i=0; i<via_points.length; i++)
-		markers[i].setPosition( new L.LatLng(via_points[i][0], via_points[i][1]) );	
-
- 	OSRM.Geocoder.updateAddress(OSRM.C.SOURCE_LABEL);
- 	OSRM.Geocoder.updateAddress(OSRM.C.TARGET_LABEL);
-
-	OSRM.G.markers.relabelViaMarkers();
-}
-
+/*
+This program is free software; you can redistribute it and/or modify
+it under the terms of the GNU AFFERO General Public License as published by
+the Free Software Foundation; either version 3 of the License, or
+any later version.
+
+This program is distributed in the hope that it will be useful,
+but WITHOUT ANY WARRANTY; without even the implied warranty of
+MERCHANTABILITY or FITNESS FOR A PARTICULAR PURPOSE.  See the
+GNU General Public License for more details.
+
+You should have received a copy of the GNU Affero General Public License
+along with this program; if not, write to the Free Software
+Foundation, Inc., 59 Temple Place, Suite 330, Boston, MA  02111-1307  USA
+or see http://www.gnu.org/licenses/agpl.txt.
+*/
+
+// OSRM routing
+// [management of routing requests and processing of responses]
+
+// some variables
+OSRM.GLOBALS.route = null;
+OSRM.GLOBALS.markers = null;
+
+OSRM.GLOBALS.dragging = null;
+OSRM.GLOBALS.dragid = null;
+OSRM.GLOBALS.pending = false;
+
+
+OSRM.Routing = {
+		
+// init routing data structures
+init: function() {
+	OSRM.G.markers = new OSRM.Markers();	
+	OSRM.G.route = new OSRM.Route();
+	OSRM.G.response = { via_points:[] };
+},
+
+
+// -- JSONP processing -- 
+
+// process JSONP response of routing server
+timeoutRoute: function() {
+	OSRM.RoutingGeometry.showNA();
+	OSRM.RoutingNoNames.showNA();
+	OSRM.RoutingDescription.showNA( OSRM.loc("TIMED_OUT") );
+	OSRM.Routing._snapRoute();	
+},
+timeoutRoute_Dragging: function() {
+	OSRM.RoutingGeometry.showNA();
+	OSRM.RoutingDescription.showNA( OSRM.loc("TIMED_OUT") );
+},
+timeoutRoute_Reversed: function() {
+	OSRM.G.markers.reverseMarkers();
+	OSRM.Routing.timeoutRoute();
+},
+showRoute: function(response, parameters) {
+	if(!response)
+		return;
+	if(!parameters || parameters.keepAlternative == false)
+		OSRM.G.active_alternative = 0;
+	
+	OSRM.G.response = response;	// needed for printing & history routes!
+	if(response.status == 207) {
+		OSRM.RoutingGeometry.showNA();
+		OSRM.RoutingNoNames.showNA();
+		OSRM.RoutingDescription.showNA( OSRM.loc("NO_ROUTE_FOUND") );
+		OSRM.Routing._snapRoute();		
+	} else {
+		OSRM.RoutingAlternatives.prepare(OSRM.G.response);
+		OSRM.RoutingGeometry.show(OSRM.G.response);
+		OSRM.RoutingNoNames.show(OSRM.G.response);
+		OSRM.RoutingDescription.show(OSRM.G.response);
+		OSRM.Routing._snapRoute();
+	}
+	OSRM.Routing._updateHints(response);
+	if( parameters && parameters.recenter == true ) {		// allow recentering when the route is first shown
+		var bounds = new L.LatLngBounds( OSRM.G.route._current_route.getPositions() );
+		OSRM.G.map.setViewBoundsUI(bounds);
+	}
+},
+showRoute_Dragging: function(response) {
+ 	if(!response)
+ 		return;
+ 	if( !OSRM.G.dragging )		// prevent simple routing when not dragging (required as there can be drag events after a dragstop event!)
+ 		return;
+
+	OSRM.G.response = response;	// needed for history routes!
+	if( response.status == 207) {
+		OSRM.RoutingGeometry.showNA();
+		OSRM.RoutingDescription.showNA( OSRM.loc("YOUR_ROUTE_IS_BEING_COMPUTED") );
+	} else {
+		OSRM.RoutingGeometry.show(response);
+		OSRM.RoutingDescription.showSimple(response);
+	}
+	OSRM.Routing._updateHints(response);
+
+	if(OSRM.G.pending)
+		setTimeout(OSRM.Routing.draggingTimeout,1);		
+},
+showRoute_Redraw: function(response, parameters) {
+	if(!response)
+		return;
+	if(!parameters || parameters.keepAlternative == false)
+		OSRM.G.active_alternative = 0;	
+	
+	OSRM.G.response = response;	// not needed, even harmful as important information is not stored! ==> really ????
+	if(response.status != 207) {
+		OSRM.RoutingAlternatives.prepare(OSRM.G.response);
+		OSRM.RoutingGeometry.show(OSRM.G.response);
+		OSRM.RoutingNoNames.show(OSRM.G.response);		
+	}
+	OSRM.Routing._updateHints(response);
+},
+
+
+//-- main function --
+
+//generate server calls to query routes
+getRoute: function(parameters) {
+	
+	// if source or target are not set -> hide route
+	if( OSRM.G.markers.route.length < 2 ) {
+		OSRM.G.route.hideRoute();
+		return;
+	}
+	OSRM.JSONP.clear('dragging');
+	OSRM.JSONP.clear('redraw');
+	OSRM.JSONP.clear('route');
+	OSRM.JSONP.call(OSRM.Routing._buildCall()+'&instructions=true', OSRM.Routing.showRoute, OSRM.Routing.timeoutRoute, OSRM.DEFAULTS.JSONP_TIMEOUT, 'route', parameters);
+},
+getRoute_Reversed: function() {
+	if( OSRM.G.markers.route.length < 2 )
+		return;
+	
+	OSRM.JSONP.clear('dragging');
+	OSRM.JSONP.clear('redraw');
+	OSRM.JSONP.clear('route');
+	OSRM.JSONP.call(OSRM.Routing._buildCall()+'&instructions=true', OSRM.Routing.showRoute, OSRM.Routing.timeoutRoute_Reversed, OSRM.DEFAULTS.JSONP_TIMEOUT, 'route');	
+},
+getRoute_Redraw: function(parameters) {
+	if( OSRM.G.markers.route.length < 2 )
+		return;
+	
+	OSRM.JSONP.clear('dragging');
+	OSRM.JSONP.clear('redraw');
+	OSRM.JSONP.call(OSRM.Routing._buildCall()+'&instructions=true', OSRM.Routing.showRoute_Redraw, OSRM.Routing.timeoutRoute, OSRM.DEFAULTS.JSONP_TIMEOUT, 'redraw',parameters);
+},
+getRoute_Dragging: function() {
+	OSRM.G.pending = !OSRM.JSONP.call(OSRM.Routing._buildCall()+'&instructions=false', OSRM.Routing.showRoute_Dragging, OSRM.Routing.timeoutRoute_Dragging, OSRM.DEFAULTS.JSONP_TIMEOUT, 'dragging');;
+},
+draggingTimeout: function() {
+	OSRM.G.markers.route[OSRM.G.dragid].hint = null;
+	OSRM.Routing.getRoute_Dragging();
+},
+
+_buildCall: function() {
+	var source = OSRM.DEFAULTS.HOST_ROUTING_URL;
+	source += '?z=' + OSRM.G.map.getZoom() + '&output=json&jsonp=%jsonp';	
+	if(OSRM.G.markers.checksum)
+		source += '&checksum=' + OSRM.G.markers.checksum;
+	var markers = OSRM.G.markers.route;
+	for(var i=0,size=markers.length; i<size; i++) {
+		source += '&loc='  + markers[i].getLat().toFixed(6) + ',' + markers[i].getLng().toFixed(6);
+		if( markers[i].hint)
+			source += '&hint=' + markers[i].hint;
+	}
+	return source;
+},
+
+
+//-- helper functions --
+
+// update hints of all markers
+_updateHints: function(response) {
+	var hint_locations = response.hint_data.locations;
+	OSRM.G.markers.checksum = response.hint_data.checksum;
+	for(var i=0; i<hint_locations.length; i++)
+		OSRM.G.markers.route[i].hint = hint_locations[i];
+},
+
+// snap all markers to the received route
+_snapRoute: function() {
+	var markers = OSRM.G.markers.route;
+	var via_points = OSRM.G.response.via_points;
+	
+ 	for(var i=0; i<via_points.length; i++)
+		markers[i].setPosition( new L.LatLng(via_points[i][0], via_points[i][1]) );	
+
+ 	OSRM.Geocoder.updateAddress(OSRM.C.SOURCE_LABEL);
+ 	OSRM.Geocoder.updateAddress(OSRM.C.TARGET_LABEL);
+
+	OSRM.G.markers.relabelViaMarkers();
+}
+
 };